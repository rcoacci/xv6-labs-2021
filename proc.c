--- conflicted
+++ resolved
@@ -169,11 +169,7 @@
 
   // Copy process state from p.
   if (!(np->pgdir = copyuvm(proc->pgdir, proc->sz))) {
-<<<<<<< HEAD
-    kfree(np->kstack, KSTACKSIZE);
-=======
     kfree(np->kstack);
->>>>>>> 7d7dc933
     np->kstack = 0;
     np->state = UNUSED;
     return -1;
@@ -422,11 +418,7 @@
       if(p->state == ZOMBIE){
         // Found one.
         pid = p->pid;
-<<<<<<< HEAD
-        kfree(p->kstack, KSTACKSIZE);
-=======
         kfree(p->kstack);
->>>>>>> 7d7dc933
         p->kstack = 0;
         freevm(p->pgdir);
         p->state = UNUSED;
